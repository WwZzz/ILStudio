# eval_real.py (argparse version)
import yaml
import os
import traceback
import time
import transformers
import importlib
import numpy as np
from benchmark.base import MetaPolicy
from data_utils.utils import set_seed, _convert_to_type, load_normalizers
from deploy.robot.base import AbstractRobotInterface, RateLimiter
from PIL import Image, ImageDraw, ImageFont
from configuration.utils import *
from dataclasses import dataclass, field, fields, asdict
from typing import Dict, Optional, Sequence, List, Any
from configuration.constants import TASK_CONFIGS
import time
import threading
import numpy as np
import multiprocessing as mp
from multiprocessing import shared_memory
from abc import ABC, abstractmethod
from deploy.teleoperator.base import str2dtype, generate_shm_info
import h5py
import signal
import sys
import select  # <<< ADDED: For non-blocking input without threads
import termios # <<< ADDED: For terminal control
import tty     # <<< ADDED: For terminal control

# action_lock = threading.Lock()

@dataclass
class HyperArguments:
    # shm_name: str = 'teleop_action_buffer'
    shm_name: str=''
    action_dtype: str = 'float64'
    action_dim: int = 7
    robot_config: str = "configuration/robots/dummy.yaml"
    frequency: int = 100
    save_dir: str = 'data/debug'
    task: str = field(default="sim_transfer_cube_scripted")
    start_idx: int = 0
    image_size: str = '(640, 480)'  # (width, height)
    ctrl_space: str = 'joint'
    ctrl_type: str = 'abs'
    camera_ids: str = '[0]'
    image_size_primary: str = "(640,480)"
    image_size_wrist: str = "(640,480)"
    camera_names: List[str] = field(
        default_factory=lambda: ['primary'],
        metadata={"help": "List of camera names", "nargs": "+"}
    )

# <<< ADDED: Non-blocking Keyboard Input Class (replaces thread) >>>
class KBHit:
    def __init__(self):
        # Save the terminal settings
        self.fd = sys.stdin.fileno()
        self.new_term = termios.tcgetattr(self.fd)
        self.old_term = termios.tcgetattr(self.fd)
        # New terminal setting unbuffered
        self.new_term[3] = (self.new_term[3] & ~termios.ICANON & ~termios.ECHO)
        self.chars = ""
        self.set_normal_term()

    def set_normal_term(self):
        termios.tcsetattr(self.fd, termios.TCSAFLUSH, self.old_term)

    def set_curses_term(self):
        termios.tcsetattr(self.fd, termios.TCSAFLUSH, self.new_term)

    def check(self):
        # Check if there is data available on stdin
        return select.select([sys.stdin], [], [], 0) == ([sys.stdin], [], [])

    def getch(self):
        # Read a character from stdin
        return sys.stdin.read(1)

    def getarrow(self):
        # Read an arrow key sequence
        c1 = self.getch()
        if c1 == '\x1b': # ESC
            c2 = self.getch()
            c3 = self.getch()
            return c3
        return None
    
    def get_input(self):
        """Checks for Enter key press and consumes the input line."""
        if self.check():
            # Read all available characters to find a newline
            while self.check():
                char = self.getch()
                if char == '\n' or char == '\r':
                    res = self.chars.strip() # Return stripped line if Enter is pressed
                    self.chars = ""
                    return res
                else:
                    self.chars += char
                    print("Current Input: ", self.chars)
        return None # Return None if no Enter key was pressed

# <<<<<<<<<<<<<<<<<<<<<<<<<<<<<<<<<<<<<<<<parameters>>>>>>>>>>>>>>>>>>>>>>>>>>>>>>>>>>
def parse_param():
    parser = transformers.HfArgumentParser((HyperArguments,))
    args, unknown_args = parser.parse_args_into_dataclasses(return_remaining_strings=True)
    extra_args = {}
    for arg in unknown_args:
        if arg.startswith("--"):
            key = arg[2:]
            if "=" in key:
                key, value = key.split('=', 1)
            else:
                value = True
            extra_args[key] = value
    model_args = {}
    for key, value in extra_args.items():
        try:
            value = _convert_to_type(value)
            if key.startswith('model.'):
                model_args[key[6:]] = value
            else:
                setattr(args, key, value)
        except ValueError as e:
            print(f"Warning: {e}")
    args.model_args = model_args
    return args

def make_robot(robot_cfg: Dict, args, max_connect_retry: int = 5):
    full_path = robot_cfg['target']
    module_path, class_name = full_path.rsplit('.', 1)
    module = importlib.import_module(module_path)
    RobotCls = getattr(module, class_name)
    print(f"Creating robot: {full_path}")
    robot_config = robot_cfg.get('config', {})
    robot = RobotCls(**robot_config, extra_args=args)
    retry_counts = 1
    while not robot.connect():
        print(f"Retrying for {retry_counts} time...")
        retry_counts += 1
        if retry_counts > max_connect_retry:
            exit(0)
        time.sleep(1)
    return robot

class RobotController:
    def __init__(self, robot, shm_name, shm_shape, shm_dtype):
        self.robot = robot
        self.shm_name = shm_name
        self.shm_shape = shm_shape
        self.shm_dtype = shm_dtype
        self.shm = None
        self.action_buffer = None
        self.last_timestamp = 0.0
        self.stop_event = mp.Event()
        if not self.is_connected():
            self.connect_to_buffer()
    
    def is_connected(self):
        return self.shm is not None

    def connect_to_buffer(self):
        try:
            self.shm = shared_memory.SharedMemory(name=self.shm_name)
            self.action_buffer = np.ndarray(self.shm_shape, dtype=self.shm_dtype, buffer=self.shm.buf)
            print("Robot controller: Successfully connected to shared memory.")
        except FileNotFoundError:
            print(f"Robot controller: Error! Shared memory '{self.shm_name}' does not exist.")
            raise

    def run(self):
        try:
            while not self.stop_event.is_set():
                current_timestamp = self.action_buffer[0]['timestamp']
                if current_timestamp > self.last_timestamp:
                    self.last_timestamp = current_timestamp
                    action = self.action_buffer[0]['action'].copy()
                    self.robot.publish_action(action)
        finally:
            print("\nRobot controller: Shutting down...")
            if self.shm:
                self.shm.close()

    def stop(self):
        self.stop_event.set()

def save_episode_to_hdf5(save_dir, episode_id, observations, actions):
    os.makedirs(save_dir, exist_ok=True)
    file_path = os.path.join(save_dir, f'episode_{episode_id:04d}.hdf5')
    with h5py.File(file_path, 'w') as f:
        f.create_dataset('actions', data=np.array(actions, dtype=np.float32))
        obs_group = f.create_group('observations')
        if observations:
            for key in observations[0].keys():
                data_list = [obs[key] for obs in observations]
                try:
                    obs_group.create_dataset(key, data=np.stack(data_list))
                except (TypeError, ValueError) as e:
                    print(f"Warning: Could not stack data for key '{key}'. Skipping. Error: {e}")
    print(f"Episode {episode_id} data saved to {file_path}")

# Global event to signal all threads to shut down gracefully.
shutdown_event = threading.Event()

def signal_handler(sig, frame):
    if not shutdown_event.is_set():
        print("\nCtrl+C detected! Shutting down gracefully...", flush=True)
        shutdown_event.set()

if __name__ == '__main__':
    set_seed(0)
    args = parse_param()
    signal.signal(signal.SIGINT, signal_handler)

    # Initialize non-blocking keyboard input
    kb_hit = KBHit()
    kb_hit.set_curses_term()

    # --- 1. Create Real-World Environment ---
    print(f"Loading robot configuration from {args.robot_config}")
    with open(args.robot_config, 'r') as f:
        robot_cfg = yaml.safe_load(f)
    robot = make_robot(robot_cfg, args)
    print("Robot successfully loaded.")
    
    robot_controller = None
    controller_process = None
    action_shm = None

    # --- 2. Connect to shm ---
    if args.shm_name:
        args.action_dtype = str2dtype(args.action_dtype)
        shm_info = generate_shm_info(args.shm_name, args.action_dim, args.action_dtype)
        robot_controller = RobotController(
            robot=robot,
            shm_name=shm_info['name'],
            shm_shape=shm_info['shape'],
            shm_dtype=shm_info['dtype'],
        )
        controller_process = mp.Process(target=robot_controller.run)
        controller_process.start()
        print("Robot controller process started in the background.")
        time.sleep(1)
        action_buffer = None
        try:
            action_shm = shared_memory.SharedMemory(name=shm_info['name'])
            action_buffer = np.ndarray(shm_info['shape'], dtype=shm_info['dtype'], buffer=action_shm.buf)
            print("Main process connected to shared memory for logging.")
        except (FileNotFoundError, TypeError):
            print("Warning: Could not connect to shared memory for logging. Actions will not be saved.")
    else:
        action_buffer = None
    
    # --- 4. Main Data Collection Loop ---
    episode_count = args.start_idx
    try:
        rate_limiter = RateLimiter()
        while not shutdown_event.is_set():
            # Wait for user to start the episode
            print(f"\n{'='*10}\nPress Enter to START episode {episode_count}...\n{'='*10}")
            while not shutdown_event.is_set():
                if kb_hit.get_input() is not None:
                    break
                time.sleep(0.1) # Small sleep to prevent busy-waiting
            
            if shutdown_event.is_set(): break

            print(f"Starting episode {episode_count}. Recording...")
            
            observations, actions = [], []
            
<<<<<<< HEAD
            # Non-blocking input to stop collection
            stop_event = threading.Event()
            def wait_for_enter():
                input("Press Enter to STOP recording...")
                stop_event.set()

            input_thread = threading.Thread(target=wait_for_enter)
            input_thread.start()
            
=======
            print("Press Enter to STOP recording...")
            # Consume any prior input
            while kb_hit.get_input() is not None: pass

>>>>>>> 1203dc9e
            # Collection loop
            stop_recording = False
            all_timestamps = []
            while not stop_recording and not shutdown_event.is_set():
                if kb_hit.get_input() is not None:
                    stop_recording = True
                else:
                    obs = robot.get_observation()
                    current_time = time.perf_counter()
                    if obs:
                        obs['_timestamp'] = current_time
                        all_timestamps.append(current_time)
                        observations.append(obs)
                        if action_buffer is not None:
                            action = action_buffer[0]['action'].copy()
                            actions.append(action)
                        rate_limiter.sleep(args.frequency)

            if shutdown_event.is_set(): break
            actual_frequency = len(all_timestamps)/(all_timestamps[-1] - all_timestamps[0])
            print(f"Episode {episode_count} finished at {actual_frequency:.2f}Hz ({args.frequency}Hz expected). Collected {len(observations)} timesteps.")
            
            # Save the collected data
            print("Save this episode? (Press Enter to SAVE, or type anything and press Enter to DISCARD)")
            saving_prompt = None
            while saving_prompt is None and not shutdown_event.is_set():
                saving_prompt = kb_hit.get_input()
                if saving_prompt is None:
                    time.sleep(0.1)
            
            if shutdown_event.is_set(): break

            if len(saving_prompt) == 0:
                if observations:
                    if hasattr(robot, 'save_episode'):
                        robot.save_episode(os.path.join(args.save_dir, f'episode_{episode_count:04d}.hdf5'), observations, actions)
                    else:
                        save_episode_to_hdf5(args.save_dir, episode_count, observations, actions)
                    print(f"Episode {episode_count} was successfully saved to {args.save_dir}.")
                    episode_count += 1
                else:
                    print("No data collected, skipping save.")
            else:
                print("Discarding episode.")

    except KeyboardInterrupt:
        print("\n[Main Process] Exit by KeyboardInterrupt (fallback).")
    finally:
        # --- 5. Graceful Shutdown ---
        print("\n[Main Process] Shutting down...")
        shutdown_event.set()
        kb_hit.set_normal_term() # Restore terminal settings

        if robot_controller:
            robot_controller.stop()
            print("Stop signal sent to robot controller.")
            
        if controller_process and controller_process.is_alive():
            controller_process.join(timeout=2)
            if controller_process.is_alive():
                print("Controller process did not terminate gracefully, forcing termination.")
                controller_process.terminate()
            else:
                print("Robot controller process joined successfully.")

        if action_shm:
            action_shm.close()
            print("Main process shared memory link closed.")

        if robot:
            robot.shutdown()
            print("Robot shutdown command sent.")
            
        print("Cleanup complete. Exiting.")<|MERGE_RESOLUTION|>--- conflicted
+++ resolved
@@ -271,22 +271,10 @@
             
             observations, actions = [], []
             
-<<<<<<< HEAD
-            # Non-blocking input to stop collection
-            stop_event = threading.Event()
-            def wait_for_enter():
-                input("Press Enter to STOP recording...")
-                stop_event.set()
-
-            input_thread = threading.Thread(target=wait_for_enter)
-            input_thread.start()
-            
-=======
             print("Press Enter to STOP recording...")
             # Consume any prior input
             while kb_hit.get_input() is not None: pass
 
->>>>>>> 1203dc9e
             # Collection loop
             stop_recording = False
             all_timestamps = []
